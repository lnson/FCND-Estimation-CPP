#include "Common.h"
#include "QuadEstimatorEKF.h"
#include "Utility/SimpleConfig.h"
#include "Utility/StringUtils.h"
#include "Math/Quaternion.h"

using namespace SLR;

const int QuadEstimatorEKF::QUAD_EKF_NUM_STATES;

QuadEstimatorEKF::QuadEstimatorEKF(string config, string name)
  : BaseQuadEstimator(config),
  Q(QUAD_EKF_NUM_STATES, QUAD_EKF_NUM_STATES),
  R_GPS(6, 6),
  R_Mag(1, 1),
  ekfState(QUAD_EKF_NUM_STATES),
  ekfCov(QUAD_EKF_NUM_STATES, QUAD_EKF_NUM_STATES),
  trueError(QUAD_EKF_NUM_STATES)
{
  _name = name;
  Init();
}

QuadEstimatorEKF::~QuadEstimatorEKF()
{

}

void QuadEstimatorEKF::Init()
{
  ParamsHandle paramSys = SimpleConfig::GetInstance();

  paramSys->GetFloatVector(_config + ".InitState", ekfState);

  VectorXf initStdDevs(QUAD_EKF_NUM_STATES);
  paramSys->GetFloatVector(_config + ".InitStdDevs", initStdDevs);
  ekfCov.setIdentity();
  for (int i = 0; i < QUAD_EKF_NUM_STATES; i++)
  {
    ekfCov(i, i) = initStdDevs(i) * initStdDevs(i);
  }

  // complementary filter params
  attitudeTau = paramSys->Get(_config + ".AttitudeTau", .1f);
  dtIMU = paramSys->Get(_config + ".dtIMU", .002f);

  pitchEst = 0;
  rollEst = 0;
  
  // GPS measurement model covariance
  R_GPS.setZero();
  R_GPS(0, 0) = R_GPS(1, 1) = powf(paramSys->Get(_config + ".GPSPosXYStd", 0), 2);
  R_GPS(2, 2) = powf(paramSys->Get(_config + ".GPSPosZStd", 0), 2);
  R_GPS(3, 3) = R_GPS(4, 4) = powf(paramSys->Get(_config + ".GPSVelXYStd", 0), 2);
  R_GPS(5, 5) = powf(paramSys->Get(_config + ".GPSVelZStd", 0), 2);

  // magnetometer measurement model covariance
  R_Mag.setZero();
  R_Mag(0, 0) = powf(paramSys->Get(_config + ".MagYawStd", 0), 2);

  // load the transition model covariance
  Q.setZero();
  Q(0, 0) = Q(1, 1) = powf(paramSys->Get(_config + ".QPosXYStd", 0), 2);
  Q(2, 2) = powf(paramSys->Get(_config + ".QPosZStd", 0), 2);
  Q(3, 3) = Q(4, 4) = powf(paramSys->Get(_config + ".QVelXYStd", 0), 2);
  Q(5, 5) = powf(paramSys->Get(_config + ".QVelZStd", 0), 2);
  Q(6, 6) = powf(paramSys->Get(_config + ".QYawStd", 0), 2);
  Q *= dtIMU;

  rollErr = pitchErr = maxEuler = 0;
  posErrorMag = velErrorMag = 0;
}

void QuadEstimatorEKF::UpdateFromIMU(V3F accel, V3F gyro)
{
  // Improve a complementary filter-type attitude filter
  // 
  // Currently a small-angle approximation integration method is implemented
  // The integrated (predicted) value is then updated in a complementary filter style with attitude information from accelerometers
  // 
  // Implement a better integration method that uses the current attitude estimate (rollEst, pitchEst and ekfState(6))
  // to integrate the body rates into new Euler angles.
  //
  // HINTS:
  //  - there are several ways to go about this, including:
  //    1) create a rotation matrix based on your current Euler angles, integrate that, convert back to Euler angles
  //    OR 
  //    2) use the Quaternion<float> class, which has a handy FromEuler123_RPY function for creating a quaternion from Euler Roll/PitchYaw
  //       (Quaternion<float> also has a IntegrateBodyRate function, though this uses quaternions, not Euler angles)

  ////////////////////////////// BEGIN STUDENT CODE ///////////////////////////
  // SMALL ANGLE GYRO INTEGRATION:
  // (replace the code below)
  // make sure you comment it out when you add your own code -- otherwise e.g. you might integrate yaw twice

  float predictedPitch = pitchEst + dtIMU * gyro.y;
  float predictedRoll = rollEst + dtIMU * gyro.x;
  ekfState(6) = ekfState(6) + dtIMU * gyro.z;	// yaw

  // normalize yaw to -pi .. pi
<<<<<<< HEAD
  if (state(6) > F_PI) state(6) -= 2.f*F_PI;
  if (state(6) < -F_PI) state(6) += 2.f*F_PI;

  /////////////////////////////// END STUDENT CODE ////////////////////////////

=======
  if (ekfState(6) > F_PI) ekfState(6) -= 2.f*F_PI;
  if (ekfState(6) < -F_PI) ekfState(6) += 2.f*F_PI; */

  /////////////////////////////// END STUDENT CODE ////////////////////////////

  /////////////////////////////// BEGIN SOLUTION //////////////////////////////

  Quaternion<float> quat = Quaternion<float>::FromEuler123_RPY(rollEst, pitchEst, ekfState(6));
  quat.IntegrateBodyRate(gyro, dtIMU);

  float predictedPitch = quat.Pitch();
  float predictedRoll = quat.Roll();
  ekfState(6) = quat.Yaw();

  //////////////////////////////// END SOLUTION ///////////////////////////////

>>>>>>> 8b879e92
  // CALCULATE UPDATE
  accelRoll = atan2f(accel.y, accel.z);
  accelPitch = atan2f(-accel.x, 9.81f);

  // FUSE INTEGRATION AND UPDATE
  rollEst = attitudeTau / (attitudeTau + dtIMU) * (predictedRoll)+dtIMU / (attitudeTau + dtIMU) * accelRoll;
  pitchEst = attitudeTau / (attitudeTau + dtIMU) * (predictedPitch)+dtIMU / (attitudeTau + dtIMU) * accelPitch;

  lastGyro = gyro;
}

void QuadEstimatorEKF::UpdateTrueError(V3F truePos, V3F trueVel, Quaternion<float> trueAtt)
{
  VectorXf trueState(QUAD_EKF_NUM_STATES);
  trueState(0) = truePos.x;
  trueState(1) = truePos.y;
  trueState(2) = truePos.z;
  trueState(3) = trueVel.x;
  trueState(4) = trueVel.y;
  trueState(5) = trueVel.z;
  trueState(6) = trueAtt.Yaw();

  trueError = ekfState - trueState;
  if (trueError(6) > F_PI) trueError(6) -= 2.f*F_PI;
  if (trueError(6) < -F_PI) trueError(6) += 2.f*F_PI;

  pitchErr = pitchEst - trueAtt.Pitch();
  rollErr = rollEst - trueAtt.Roll();
  maxEuler = MAX(fabs(pitchErr), MAX(fabs(rollErr), fabs(trueError(6))));

  posErrorMag = truePos.dist(V3F(ekfState(0), ekfState(1), ekfState(2)));
  velErrorMag = trueVel.dist(V3F(ekfState(3), ekfState(4), ekfState(5)));
}

VectorXf QuadEstimatorEKF::PredictState(VectorXf curState, float dt, V3F accel, V3F gyro)
{
  assert(curState.size() == QUAD_EKF_NUM_STATES);
  VectorXf predictedState = curState;
  // Predict the current state forward by time dt using current accelerations and body rates as input
  // INPUTS: 
  //   curState: starting state
  //   dt: time step to predict forward by [s]
  //   accel: acceleration of the vehicle, in body frame, *not including gravity* [m/s2]
  //   gyro: body rates of the vehicle, in body frame [rad/s]
  //   
  // OUTPUT:
  //   return the predicted state as a vector

  // HINTS 
  // - dt is the time duration for which you should predict. It will be very short (on the order of 1ms)
  //   so simplistic integration methods are fine here
  // - we've created an Attitude Quaternion for you from the current state. Use 
  //   attitude.Rotate_BtoI(<V3F>) to rotate a vector from body frame to inertial frame
  // - the yaw integral is already done in the IMU update. Be sure not to integrate it again here

  Quaternion<float> attitude = Quaternion<float>::FromEuler123_RPY(rollEst, pitchEst, curState(6));

  ////////////////////////////// BEGIN STUDENT CODE ///////////////////////////


  /////////////////////////////// END STUDENT CODE ////////////////////////////

<<<<<<< HEAD
=======
  /////////////////////////////// BEGIN SOLUTION //////////////////////////////

  // integrate positions
  predictedState(0) += curState(3)*dt;
  predictedState(1) += curState(4)*dt;
  predictedState(2) += curState(5)*dt;

  // integrate velocity
  accelG = attitude.Rotate_BtoI(accel) - V3F(0, 0, 9.81f);
  predictedState(3) += accelG[0] * dt;
  predictedState(4) += accelG[1] * dt;
  predictedState(5) += accelG[2] * dt;

  //////////////////////////////// END SOLUTION ///////////////////////////////

>>>>>>> 8b879e92
  return predictedState;
}

MatrixXf QuadEstimatorEKF::GetRbgPrime(float roll, float pitch, float yaw)
{
  // first, figure out the Rbg_prime
  MatrixXf RbgPrime(3, 3);
  RbgPrime.setZero();

  // Return the partial derivative of the Rbg rotation matrix with respect to yaw. We call this RbgPrime.
  // INPUTS: 
  //   roll, pitch, yaw: Euler angles at which to calculate RbgPrime
  //   
  // OUTPUT:
  //   return the 3x3 matrix representing the partial derivative at the given point

  // HINTS
  // - this is just a matter of putting the right sin() and cos() functions in the right place.
  //   make sure you write clear code and triple-check your math
  // - You can also do some numerical partial derivatives in a unit test scheme to check 
  //   that your calculations are reasonable

  ////////////////////////////// BEGIN STUDENT CODE ///////////////////////////


  /////////////////////////////// END STUDENT CODE ////////////////////////////

<<<<<<< HEAD
=======
  /////////////////////////////// BEGIN SOLUTION //////////////////////////////

  float sinPhi = sin(rollEst), cosPhi = cos(rollEst);		// roll
  float sinTheta = sin(pitchEst), cosTheta = cos(pitchEst);	// pitch
  float sinPsi = sin(ekfState(6)), cosPsi = cos(ekfState(6));		// yaw
  
  // Diebel eq 71.. transposed
  RbgPrime(0, 0) = -cosTheta * sinPsi;
  RbgPrime(0, 1) = cosTheta * cosPsi;
  RbgPrime(1, 0) = -sinPhi * sinTheta*sinPsi - cosPhi * cosPsi;
  RbgPrime(1, 1) = sinPhi * sinTheta*cosPsi - cosPhi * sinPsi;
  RbgPrime(2, 0) = -cosPhi * sinTheta*sinPsi + sinPhi * cosPsi;
  RbgPrime(2, 1) = cosPhi * sinTheta*cosPsi + sinPhi * sinPsi;
  RbgPrime.transposeInPlace();

  //////////////////////////////// END SOLUTION ///////////////////////////////

>>>>>>> 8b879e92
  return RbgPrime;
}

void QuadEstimatorEKF::Predict(float dt, V3F accel, V3F gyro)
{
  // predict the state forward
  VectorXf newState = PredictState(ekfState, dt, accel, gyro);

  // Predict the current covariance forward by dt using the current accelerations and body rates as input.
  // INPUTS: 
  //   dt: time step to predict forward by [s]
  //   accel: acceleration of the vehicle, in body frame, *not including gravity* [m/s2]
  //   gyro: body rates of the vehicle, in body frame [rad/s]
  //   state (member variable): current state (state at the beginning of this prediction)
  //   
  // OUTPUT:
  //   update the member variable cov to the predicted covariance

  // HINTS
  // - update the covariance matrix cov according to the EKF equation.
  // 
  // - you may find the current estimated attitude in variables rollEst, pitchEst, state(6).
  //
  // - use the class MatrixXf for matrices. To create a 3x5 matrix A, use MatrixXf A(3,5).
  //
  // - the transition model covariance, Q, is loaded up from a parameter file in member variable Q
  // 
  // - This is unfortunately a messy step. Try to split this up into clear, manageable steps:
  //   1) Calculate the necessary helper matrices, building up the transition jacobian
  //   2) Once all the matrices are there, write the equation to update cov.
  //
  // - if you want to transpose a matrix in-place, use A.transposeInPlace(), not A = A.transpose()
  // 

  // we'll want the partial derivative of the Rbg matrix
  MatrixXf RbgPrime = GetRbgPrime(rollEst, pitchEst, ekfState(6));

  // we've created an empty Jacobian for you, currently simply set to identity
  MatrixXf gPrime(QUAD_EKF_NUM_STATES, QUAD_EKF_NUM_STATES);
  gPrime.setIdentity();

  ////////////////////////////// BEGIN STUDENT CODE ///////////////////////////


  /////////////////////////////// END STUDENT CODE ////////////////////////////

<<<<<<< HEAD
  state = newState;
=======
  /////////////////////////////// BEGIN SOLUTION //////////////////////////////

  VectorXf u03dt(3);
  u03dt(0) = accel[0] * dt;
  u03dt(1) = accel[1] * dt;
  u03dt(2) = accel[2] * dt;

  VectorXf Rbg_prime_times_u03_dt = RbgPrime*u03dt;

  gPrime(0, 3) = dt;
  gPrime(1, 4) = dt;
  gPrime(2, 5) = dt;
  gPrime(3, 6) = Rbg_prime_times_u03_dt(0);
  gPrime(4, 6) = Rbg_prime_times_u03_dt(1);
  gPrime(5, 6) = Rbg_prime_times_u03_dt(2);

  ekfCov = gPrime * ekfCov * gPrime.transpose() + Q;
  //////////////////////////////// END SOLUTION ///////////////////////////////

  ekfState = newState;
>>>>>>> 8b879e92
}

void QuadEstimatorEKF::UpdateFromGPS(V3F pos, V3F vel)
{
  VectorXf z(6), zFromX(6);
  z(0) = pos.x;
  z(1) = pos.y;
  z(2) = pos.z;
  z(3) = vel.x;
  z(4) = vel.y;
  z(5) = vel.z;

  MatrixXf hPrime(6, QUAD_EKF_NUM_STATES);
  hPrime.setZero();

  // GPS UPDATE
  // Hints: 
  //  - The GPS measurement covariance is available in member variable R_GPS
  //  - this is a very simple update
  ////////////////////////////// BEGIN STUDENT CODE ///////////////////////////

  /////////////////////////////// END STUDENT CODE ////////////////////////////

<<<<<<< HEAD
=======
  /////////////////////////////// BEGIN SOLUTION //////////////////////////////
  for (int i = 0; i < 6; i++)
  {
    zFromX(i) = ekfState(i);
  }

  for (int i = 0; i < 6; i++)
  {
    hPrime(i, i) = 1;
  }
  
  //////////////////////////////// END SOLUTION ///////////////////////////////
  
  Update(z, hPrime, R_GPS, zFromX);
>>>>>>> 8b879e92
}

void QuadEstimatorEKF::UpdateFromMag(float magYaw)
{
  VectorXf z(1), zFromX(1);
  z(0) = magYaw;

  MatrixXf hPrime(1, QUAD_EKF_NUM_STATES);
  hPrime.setZero();

  // MAGNETOMETER UPDATE
  // Hints: 
  //  - Your current estimated yaw can be found in the state vector: ekfState(6)
  //  - Make sure to normalize the difference between your measured and estimated yaw
  //    (you don't want to update your yaw the long way around the circle)
  //  - The magnetomer measurement covariance is available in member variable R_Mag
  ////////////////////////////// BEGIN STUDENT CODE ///////////////////////////


  /////////////////////////////// END STUDENT CODE ////////////////////////////

<<<<<<< HEAD
=======
  /////////////////////////////// BEGIN SOLUTION //////////////////////////////

  // bring measurement closer to current state to avoid loop-around strangeness
  float diff = z(0) - ekfState(6);
  if (diff < -F_PI) z(0) += 2.f*F_PI;
  if (diff > F_PI) z(0) -= 2.f*F_PI;

  zFromX(0) = ekfState(6);

  hPrime(0, 6) = 1;

  //////////////////////////////// END SOLUTION ///////////////////////////////

  Update(z, hPrime, R_Mag, zFromX);
>>>>>>> 8b879e92
}

// Execute an EKF update step
// z: measurement
// H: Jacobian of observation function evaluated at the current estimated state
// R: observation error model covariance 
// zFromX: measurement prediction based on current state
void QuadEstimatorEKF::Update(VectorXf& z, MatrixXf& H, MatrixXf& R, VectorXf& zFromX)
{
  assert(z.size() == H.rows());
  assert(QUAD_EKF_NUM_STATES == H.cols());
  assert(z.size() == R.rows());
  assert(z.size() == R.cols());
  assert(z.size() == zFromX.size());

  MatrixXf toInvert(z.size(), z.size());
  toInvert = H*ekfCov*H.transpose() + R;
  MatrixXf K = ekfCov * H.transpose() * toInvert.inverse();

  ekfState = ekfState + K*(z - zFromX);

  MatrixXf eye(QUAD_EKF_NUM_STATES, QUAD_EKF_NUM_STATES);
  eye.setIdentity();

  ekfCov = (eye - K*H)*ekfCov;
}

// Calculate the condition number of the EKF ovariance matrix (useful for numerical diagnostics)
// The condition number provides a measure of how similar the magnitudes of the error metric beliefs 
// about the different states are. If the magnitudes are very far apart, numerical issues will start to come up.
float QuadEstimatorEKF::CovConditionNumber() const
{
  MatrixXf m(7, 7);
  for (int i = 0; i < 7; i++)
  {
    for (int j = 0; j < 7; j++)
    {
      m(i, j) = ekfCov(i, j);
    }
  }

  Eigen::JacobiSVD<MatrixXf> svd(m);
  float cond = svd.singularValues()(0)
    / svd.singularValues()(svd.singularValues().size() - 1);
  return cond;
}

// Access functions for graphing variables
bool QuadEstimatorEKF::GetData(const string& name, float& ret) const
{
  if (name.find_first_of(".") == string::npos) return false;
  string leftPart = LeftOf(name, '.');
  string rightPart = RightOf(name, '.');

  if (ToUpper(leftPart) == ToUpper(_name))
  {
#define GETTER_HELPER(A,B) if (SLR::ToUpper(rightPart) == SLR::ToUpper(A)){ ret=(B); return true; }
    GETTER_HELPER("Est.roll", rollEst);
    GETTER_HELPER("Est.pitch", pitchEst);

    GETTER_HELPER("Est.x", ekfState(0));
    GETTER_HELPER("Est.y", ekfState(1));
    GETTER_HELPER("Est.z", ekfState(2));
    GETTER_HELPER("Est.vx", ekfState(3));
    GETTER_HELPER("Est.vy", ekfState(4));
    GETTER_HELPER("Est.vz", ekfState(5));
    GETTER_HELPER("Est.yaw", ekfState(6));

    GETTER_HELPER("Est.S.x", sqrtf(ekfCov(0, 0)));
    GETTER_HELPER("Est.S.y", sqrtf(ekfCov(1, 1)));
    GETTER_HELPER("Est.S.z", sqrtf(ekfCov(2, 2)));
    GETTER_HELPER("Est.S.vx", sqrtf(ekfCov(3, 3)));
    GETTER_HELPER("Est.S.vy", sqrtf(ekfCov(4, 4)));
    GETTER_HELPER("Est.S.vz", sqrtf(ekfCov(5, 5)));
    GETTER_HELPER("Est.S.yaw", sqrtf(ekfCov(6, 6)));

    // diagnostic variables
    GETTER_HELPER("Est.D.AccelPitch", accelPitch);
    GETTER_HELPER("Est.D.AccelRoll", accelRoll);

    GETTER_HELPER("Est.D.ax_g", accelG[0]);
    GETTER_HELPER("Est.D.ay_g", accelG[1]);
    GETTER_HELPER("Est.D.az_g", accelG[2]);

    GETTER_HELPER("Est.E.x", trueError(0));
    GETTER_HELPER("Est.E.y", trueError(1));
    GETTER_HELPER("Est.E.z", trueError(2));
    GETTER_HELPER("Est.E.vx", trueError(3));
    GETTER_HELPER("Est.E.vy", trueError(4));
    GETTER_HELPER("Est.E.vz", trueError(5));
    GETTER_HELPER("Est.E.yaw", trueError(6));
    GETTER_HELPER("Est.E.pitch", pitchErr);
    GETTER_HELPER("Est.E.roll", rollErr);
    GETTER_HELPER("Est.E.MaxEuler", maxEuler);

    GETTER_HELPER("Est.E.pos", posErrorMag);
    GETTER_HELPER("Est.E.vel", velErrorMag);

    GETTER_HELPER("Est.D.covCond", CovConditionNumber());
#undef GETTER_HELPER
  }
  return false;
};

vector<string> QuadEstimatorEKF::GetFields() const
{
  vector<string> ret = BaseQuadEstimator::GetFields();
  ret.push_back(_name + ".Est.roll");
  ret.push_back(_name + ".Est.pitch");

  ret.push_back(_name + ".Est.x");
  ret.push_back(_name + ".Est.y");
  ret.push_back(_name + ".Est.z");
  ret.push_back(_name + ".Est.vx");
  ret.push_back(_name + ".Est.vy");
  ret.push_back(_name + ".Est.vz");
  ret.push_back(_name + ".Est.yaw");

  ret.push_back(_name + ".Est.S.x");
  ret.push_back(_name + ".Est.S.y");
  ret.push_back(_name + ".Est.S.z");
  ret.push_back(_name + ".Est.S.vx");
  ret.push_back(_name + ".Est.S.vy");
  ret.push_back(_name + ".Est.S.vz");
  ret.push_back(_name + ".Est.S.yaw");

  ret.push_back(_name + ".Est.E.x");
  ret.push_back(_name + ".Est.E.y");
  ret.push_back(_name + ".Est.E.z");
  ret.push_back(_name + ".Est.E.vx");
  ret.push_back(_name + ".Est.E.vy");
  ret.push_back(_name + ".Est.E.vz");
  ret.push_back(_name + ".Est.E.yaw");
  ret.push_back(_name + ".Est.E.pitch");
  ret.push_back(_name + ".Est.E.roll");

  ret.push_back(_name + ".Est.E.pos");
  ret.push_back(_name + ".Est.E.vel");

  ret.push_back(_name + ".Est.E.maxEuler");

  ret.push_back(_name + ".Est.D.covCond");

  // diagnostic variables
  ret.push_back(_name + ".Est.D.AccelPitch");
  ret.push_back(_name + ".Est.D.AccelRoll");
  ret.push_back(_name + ".Est.D.ax_g");
  ret.push_back(_name + ".Est.D.ay_g");
  ret.push_back(_name + ".Est.D.az_g");
  return ret;
};<|MERGE_RESOLUTION|>--- conflicted
+++ resolved
@@ -98,30 +98,11 @@
   ekfState(6) = ekfState(6) + dtIMU * gyro.z;	// yaw
 
   // normalize yaw to -pi .. pi
-<<<<<<< HEAD
-  if (state(6) > F_PI) state(6) -= 2.f*F_PI;
-  if (state(6) < -F_PI) state(6) += 2.f*F_PI;
-
-  /////////////////////////////// END STUDENT CODE ////////////////////////////
-
-=======
   if (ekfState(6) > F_PI) ekfState(6) -= 2.f*F_PI;
-  if (ekfState(6) < -F_PI) ekfState(6) += 2.f*F_PI; */
-
-  /////////////////////////////// END STUDENT CODE ////////////////////////////
-
-  /////////////////////////////// BEGIN SOLUTION //////////////////////////////
-
-  Quaternion<float> quat = Quaternion<float>::FromEuler123_RPY(rollEst, pitchEst, ekfState(6));
-  quat.IntegrateBodyRate(gyro, dtIMU);
-
-  float predictedPitch = quat.Pitch();
-  float predictedRoll = quat.Roll();
-  ekfState(6) = quat.Yaw();
-
-  //////////////////////////////// END SOLUTION ///////////////////////////////
-
->>>>>>> 8b879e92
+  if (ekfState(6) < -F_PI) ekfState(6) += 2.f*F_PI;
+
+  /////////////////////////////// END STUDENT CODE ////////////////////////////
+
   // CALCULATE UPDATE
   accelRoll = atan2f(accel.y, accel.z);
   accelPitch = atan2f(-accel.x, 9.81f);
@@ -184,24 +165,6 @@
 
   /////////////////////////////// END STUDENT CODE ////////////////////////////
 
-<<<<<<< HEAD
-=======
-  /////////////////////////////// BEGIN SOLUTION //////////////////////////////
-
-  // integrate positions
-  predictedState(0) += curState(3)*dt;
-  predictedState(1) += curState(4)*dt;
-  predictedState(2) += curState(5)*dt;
-
-  // integrate velocity
-  accelG = attitude.Rotate_BtoI(accel) - V3F(0, 0, 9.81f);
-  predictedState(3) += accelG[0] * dt;
-  predictedState(4) += accelG[1] * dt;
-  predictedState(5) += accelG[2] * dt;
-
-  //////////////////////////////// END SOLUTION ///////////////////////////////
-
->>>>>>> 8b879e92
   return predictedState;
 }
 
@@ -229,26 +192,6 @@
 
   /////////////////////////////// END STUDENT CODE ////////////////////////////
 
-<<<<<<< HEAD
-=======
-  /////////////////////////////// BEGIN SOLUTION //////////////////////////////
-
-  float sinPhi = sin(rollEst), cosPhi = cos(rollEst);		// roll
-  float sinTheta = sin(pitchEst), cosTheta = cos(pitchEst);	// pitch
-  float sinPsi = sin(ekfState(6)), cosPsi = cos(ekfState(6));		// yaw
-  
-  // Diebel eq 71.. transposed
-  RbgPrime(0, 0) = -cosTheta * sinPsi;
-  RbgPrime(0, 1) = cosTheta * cosPsi;
-  RbgPrime(1, 0) = -sinPhi * sinTheta*sinPsi - cosPhi * cosPsi;
-  RbgPrime(1, 1) = sinPhi * sinTheta*cosPsi - cosPhi * sinPsi;
-  RbgPrime(2, 0) = -cosPhi * sinTheta*sinPsi + sinPhi * cosPsi;
-  RbgPrime(2, 1) = cosPhi * sinTheta*cosPsi + sinPhi * sinPsi;
-  RbgPrime.transposeInPlace();
-
-  //////////////////////////////// END SOLUTION ///////////////////////////////
-
->>>>>>> 8b879e92
   return RbgPrime;
 }
 
@@ -295,30 +238,7 @@
 
   /////////////////////////////// END STUDENT CODE ////////////////////////////
 
-<<<<<<< HEAD
-  state = newState;
-=======
-  /////////////////////////////// BEGIN SOLUTION //////////////////////////////
-
-  VectorXf u03dt(3);
-  u03dt(0) = accel[0] * dt;
-  u03dt(1) = accel[1] * dt;
-  u03dt(2) = accel[2] * dt;
-
-  VectorXf Rbg_prime_times_u03_dt = RbgPrime*u03dt;
-
-  gPrime(0, 3) = dt;
-  gPrime(1, 4) = dt;
-  gPrime(2, 5) = dt;
-  gPrime(3, 6) = Rbg_prime_times_u03_dt(0);
-  gPrime(4, 6) = Rbg_prime_times_u03_dt(1);
-  gPrime(5, 6) = Rbg_prime_times_u03_dt(2);
-
-  ekfCov = gPrime * ekfCov * gPrime.transpose() + Q;
-  //////////////////////////////// END SOLUTION ///////////////////////////////
-
   ekfState = newState;
->>>>>>> 8b879e92
 }
 
 void QuadEstimatorEKF::UpdateFromGPS(V3F pos, V3F vel)
@@ -342,23 +262,7 @@
 
   /////////////////////////////// END STUDENT CODE ////////////////////////////
 
-<<<<<<< HEAD
-=======
-  /////////////////////////////// BEGIN SOLUTION //////////////////////////////
-  for (int i = 0; i < 6; i++)
-  {
-    zFromX(i) = ekfState(i);
-  }
-
-  for (int i = 0; i < 6; i++)
-  {
-    hPrime(i, i) = 1;
-  }
-  
-  //////////////////////////////// END SOLUTION ///////////////////////////////
-  
   Update(z, hPrime, R_GPS, zFromX);
->>>>>>> 8b879e92
 }
 
 void QuadEstimatorEKF::UpdateFromMag(float magYaw)
@@ -380,23 +284,7 @@
 
   /////////////////////////////// END STUDENT CODE ////////////////////////////
 
-<<<<<<< HEAD
-=======
-  /////////////////////////////// BEGIN SOLUTION //////////////////////////////
-
-  // bring measurement closer to current state to avoid loop-around strangeness
-  float diff = z(0) - ekfState(6);
-  if (diff < -F_PI) z(0) += 2.f*F_PI;
-  if (diff > F_PI) z(0) -= 2.f*F_PI;
-
-  zFromX(0) = ekfState(6);
-
-  hPrime(0, 6) = 1;
-
-  //////////////////////////////// END SOLUTION ///////////////////////////////
-
   Update(z, hPrime, R_Mag, zFromX);
->>>>>>> 8b879e92
 }
 
 // Execute an EKF update step
